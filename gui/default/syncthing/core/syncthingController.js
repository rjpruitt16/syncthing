angular.module('syncthing.core')
    .config(function ($locationProvider) {
        $locationProvider.html5Mode({ enabled: true, requireBase: false }).hashPrefix('!');
    })
    .controller('SyncthingController', function ($scope, $http, $location, LocaleService, Events, $filter, $q, $compile, $timeout, $rootScope, $translate) {
        'use strict';

        // private/helper definitions

        var prevDate = 0;
        var navigatingAway = false;
        var online = false;
        var restarting = false;

        function initController() {
            LocaleService.autoConfigLocale();
            setInterval($scope.refresh, 10000);
            Events.start();
        }

        // public/scope definitions

        $scope.completion = {};
        $scope.config = {};
        $scope.configInSync = true;
        $scope.connections = {};
        $scope.idToRemoteGUI = {};
        $scope.remoteGUICache = {};
        $scope.showRemoteGUI = true;
        $scope.errors = [];
        $scope.model = {};
        $scope.myID = '';
        $scope.devices = {};
        $scope.discoveryCache = {};
        $scope.protocolChanged = false;
        $scope.reportData = {};
        $scope.reportDataPreview = '';
        $scope.reportPreview = false;
        $scope.folders = {};
        $scope.seenError = '';
        $scope.upgradeInfo = null;
        $scope.deviceStats = {};
        $scope.folderStats = {};
        $scope.progress = {};
        $scope.version = {};
        $scope.needed = {}
        $scope.neededFolder = '';
        $scope.failed = {};
        $scope.localChanged = {};
        $scope.scanProgress = {};
        $scope.themes = [];
        $scope.globalChangeEvents = {};
        $scope.metricRates = false;
        $scope.folderPathErrors = {};
        $scope.currentFolder = {};
        $scope.ignores = {
            text: '',
            error: null,
            disabled: false,
        };
        resetRemoteNeed();

        try {
            $scope.metricRates = (window.localStorage["metricRates"] == "true");
        } catch (exception) { }

        if ("showRemoteGUI" in window.localStorage) {
            $scope.showRemoteGUI = (window.localStorage["showRemoteGUI"] == "true");
        }

        $scope.folderDefaults = {
            devices: [],
            type: "sendreceive",
            rescanIntervalS: 3600,
            fsWatcherDelayS: 10,
            fsWatcherEnabled: true,
            minDiskFree: { value: 1, unit: "%" },
            maxConflicts: 10,
            fsync: true,
            order: "random",
            fileVersioningSelector: "none",
            trashcanClean: 0,
            versioningCleanupIntervalS: 3600,
            simpleKeep: 5,
            staggeredMaxAge: 365,
            staggeredCleanInterval: 3600,
            staggeredVersionsPath: "",
            externalCommand: "",
            autoNormalize: true,
            path: "",
        };

        $scope.localStateTotal = {
            bytes: 0,
            directories: 0,
            files: 0
        };

        $(window).bind('beforeunload', function () {
            navigatingAway = true;
        });

        $scope.$on("$locationChangeSuccess", function () {
            LocaleService.useLocale($location.search().lang);
        });

        $scope.needActions = {
            'rm': 'Del',
            'rmdir': 'Del (dir)',
            'sync': 'Sync',
            'touch': 'Update'
        };
        $scope.needIcons = {
            'rm': 'far fa-fw fa-trash-alt',
            'rmdir': 'far fa-fw fa-trash-alt',
            'sync': 'far fa-fw fa-arrow-alt-circle-down',
            'touch': 'fas fa-fw fa-asterisk'
        };

        $scope.$on(Events.ONLINE, function () {
            if (online && !restarting) {
                return;
            }

            console.log('UIOnline');

            refreshSystem();
            refreshDiscoveryCache();
            refreshConfig();
            refreshConnectionStats();
            refreshDeviceStats();
            refreshFolderStats();
            refreshGlobalChanges();
            refreshThemes();

            $http.get(urlbase + '/system/version').success(function (data) {
                console.log("version", data);
                if ($scope.version.version && $scope.version.version !== data.version) {
                    // We already have a version response, but it differs from
                    // the new one. Reload the full GUI in case it's changed.
                    document.location.reload(true);
                }

                $scope.version = data;
            }).error($scope.emitHTTPError);

            $http.get(urlbase + '/svc/report').success(function (data) {
                $scope.reportData = data;
                if ($scope.system && $scope.config.options.urAccepted > -1 && $scope.config.options.urSeen < $scope.system.urVersionMax && $scope.config.options.urAccepted < $scope.system.urVersionMax) {
                    // Usage reporting format has changed, prompt the user to re-accept.
                    $('#ur').modal();
                }
            }).error($scope.emitHTTPError);

            $http.get(urlbase + '/system/upgrade').success(function (data) {
                $scope.upgradeInfo = data;
            }).error(function () {
                $scope.upgradeInfo = null;
            });

            online = true;
            restarting = false;
            $('#networkError').modal('hide');
            $('#restarting').modal('hide');
            $('#shutdown').modal('hide');
        });

        $scope.$on(Events.OFFLINE, function () {
            if (navigatingAway || !online) {
                return;
            }

            console.log('UIOffline');
            online = false;
            if (!restarting) {
                $('#networkError').modal();
            }
        });

        $scope.$on('HTTPError', function (event, arg) {
            // Emitted when a HTTP call fails. We use the status code to try
            // to figure out what's wrong.

            if (navigatingAway || !online) {
                return;
            }

            console.log('HTTPError', arg);
            online = false;
            if (!restarting) {
                if (arg.status === 0) {
                    // A network error, not an HTTP error
                    $scope.$emit(Events.OFFLINE);
                } else if (arg.status >= 400 && arg.status <= 599) {
                    // A genuine HTTP error
                    $('#networkError').modal('hide');
                    $('#restarting').modal('hide');
                    $('#shutdown').modal('hide');
                    $('#httpError').modal();
                }
            }
        });

        $scope.$on(Events.STATE_CHANGED, function (event, arg) {
            var data = arg.data;
            if ($scope.model[data.folder]) {
                $scope.model[data.folder].state = data.to;
                $scope.model[data.folder].error = data.error;

                // If a folder has started scanning, then any scan progress is
                // also obsolete.
                if (data.to === 'scanning') {
                    delete $scope.scanProgress[data.folder];
                }

                // If a folder finished scanning, then refresh folder stats
                // to update last scan time.
                if (data.from === 'scanning' && data.to === 'idle') {
                    refreshFolderStats();
                }
            }
        });

        $scope.$on(Events.LOCAL_INDEX_UPDATED, function (event, arg) {
            refreshFolderStats();
            refreshGlobalChanges();
        });

        $scope.$on(Events.DEVICE_DISCONNECTED, function (event, arg) {
            $scope.connections[arg.data.id].connected = false;
            refreshDeviceStats();
        });

        $scope.$on(Events.DEVICE_CONNECTED, function (event, arg) {
            if (!$scope.connections[arg.data.id]) {
                $scope.connections[arg.data.id] = {
                    inbps: 0,
                    outbps: 0,
                    inBytesTotal: 0,
                    outBytesTotal: 0,
                    type: arg.data.type,
                    address: arg.data.addr
                };
                $scope.completion[arg.data.id] = {
                    _total: 100,
                    _needBytes: 0,
                    _needItems: 0
                };
            }
        });

        $scope.$on('ConfigLoaded', function () {
            if ($scope.config.options.urAccepted === 0) {
                // If usage reporting has been neither accepted nor declined,
                // we want to ask the user to make a choice. But we don't want
                // to bug them during initial setup, so we set a cookie with
                // the time of the first visit. When that cookie is present
                // and the time is more than four hours ago, we ask the
                // question.

                var firstVisit = document.cookie.replace(/(?:(?:^|.*;\s*)firstVisit\s*\=\s*([^;]*).*$)|^.*$/, "$1");
                if (!firstVisit) {
                    document.cookie = "firstVisit=" + Date.now() + ";max-age=" + 30 * 24 * 3600;
                } else {
                    if (+firstVisit < Date.now() - 4 * 3600 * 1000) {
                        $('#ur').modal();
                    }
                }
            }
        });

        $scope.$on(Events.CONFIG_SAVED, function (event, arg) {
            updateLocalConfig(arg.data);

            $http.get(urlbase + '/config/insync').success(function (data) {
                $scope.configInSync = data.configInSync;
            }).error($scope.emitHTTPError);
        });

        $scope.$on(Events.DOWNLOAD_PROGRESS, function (event, arg) {
            var stats = arg.data;
            var progress = {};
            for (var folder in stats) {
                progress[folder] = {};
                for (var file in stats[folder]) {
                    var s = stats[folder][file];
                    var reused = 100 * s.reused / s.total;
                    var copiedFromOrigin = 100 * s.copiedFromOrigin / s.total;
                    var copiedFromElsewhere = 100 * s.copiedFromElsewhere / s.total;
                    var pulled = 100 * s.pulled / s.total;
                    var pulling = 100 * s.pulling / s.total;
                    // We try to round up pulling to at least a percent so that it would be at least a bit visible.
                    if (pulling < 1 && pulled + copiedFromElsewhere + copiedFromOrigin + reused <= 99) {
                        pulling = 1;
                    }
                    progress[folder][file] = {
                        reused: reused,
                        copiedFromOrigin: copiedFromOrigin,
                        copiedFromElsewhere: copiedFromElsewhere,
                        pulled: pulled,
                        pulling: pulling,
                        bytesTotal: s.bytesTotal,
                        bytesDone: s.bytesDone,
                    };
                }
            }
            for (var folder in $scope.progress) {
                if (!(folder in progress)) {
                    if ($scope.neededFolder === folder) {
                        $scope.refreshNeed($scope.needed.page, $scope.needed.perpage);
                    }
                } else if ($scope.neededFolder === folder) {
                    for (file in $scope.progress[folder]) {
                        if (!(file in progress[folder])) {
                            $scope.refreshNeed($scope.needed.page, $scope.needed.perpage);
                            break;
                        }
                    }
                }
            }
            $scope.progress = progress;
            console.log("DownloadProgress", $scope.progress);
        });

        $scope.$on(Events.FOLDER_SUMMARY, function (event, arg) {
            var data = arg.data;
            $scope.model[data.folder] = data.summary;
            recalcLocalStateTotal();
        });

        $scope.$on(Events.FOLDER_COMPLETION, function (event, arg) {
            var data = arg.data;
            if (!$scope.completion[data.device]) {
                $scope.completion[data.device] = {};
            }
            $scope.completion[data.device][data.folder] = data;
            recalcCompletion(data.device);
        });

        $scope.$on(Events.FOLDER_ERRORS, function (event, arg) {
            $scope.model[arg.data.folder].errors = arg.data.errors.length;
        });

        $scope.$on(Events.FOLDER_SCAN_PROGRESS, function (event, arg) {
            var data = arg.data;
            $scope.scanProgress[data.folder] = {
                current: data.current,
                total: data.total,
                rate: data.rate
            };
            console.log("FolderScanProgress", data);
        });

        $scope.emitHTTPError = function (data, status, headers, config) {
            $scope.$emit('HTTPError', { data: data, status: status, headers: headers, config: config });
        };

        var debouncedFuncs = {};

        function refreshFolder(folder) {
            if ($scope.folders[folder].paused) {
                return;
            }
            var key = "refreshFolder" + folder;
            if (!debouncedFuncs[key]) {
                debouncedFuncs[key] = debounce(function () {
                    $http.get(urlbase + '/db/status?folder=' + encodeURIComponent(folder)).success(function (data) {
                        $scope.model[folder] = data;
                        recalcLocalStateTotal();
                        console.log("refreshFolder", folder, data);
                    }).error($scope.emitHTTPError);
                }, 1000);
            }
            debouncedFuncs[key]();
        }

        function updateLocalConfig(config) {
            var hasConfig = !isEmptyObject($scope.config);

            $scope.config = config;
            $scope.config.options._listenAddressesStr = $scope.config.options.listenAddresses.join(', ');
            $scope.config.options._globalAnnounceServersStr = $scope.config.options.globalAnnounceServers.join(', ');
            $scope.config.options._urAcceptedStr = "" + $scope.config.options.urAccepted;

            $scope.config.gui["showRemoteGUI"] = $scope.showRemoteGUI;
            $scope.devices = deviceMap($scope.config.devices);
            for (var id in $scope.devices) {
                $scope.completion[id] = {
                    _total: 100,
                    _needBytes: 0,
                    _needItems: 0
                };
            };
            $scope.folders = folderMap($scope.config.folders);
            Object.keys($scope.folders).forEach(function (folder) {
                refreshFolder(folder);
                $scope.folders[folder].devices.forEach(function (deviceCfg) {
                    refreshCompletion(deviceCfg.deviceID, folder);
                });
            });

            refreshNoAuthWarning();
            setDefaultTheme();

            if (!hasConfig) {
                $scope.$emit('ConfigLoaded');
            }
        }

        function refreshSystem() {
            $http.get(urlbase + '/system/status').success(function (data) {
                $scope.myID = data.myID;
                $scope.system = data;

                if ($scope.reportDataPreviewVersion === '') {
                    $scope.reportDataPreviewVersion = $scope.system.urVersionMax;
                }

                var listenersFailed = [];
                for (var address in data.connectionServiceStatus) {
                    if (data.connectionServiceStatus[address].error) {
                        listenersFailed.push(address + ": " + data.connectionServiceStatus[address].error);
                    }
                }
                $scope.listenersFailed = listenersFailed;
                $scope.listenersTotal = $scope.sizeOf(data.connectionServiceStatus);

                $scope.discoveryTotal = data.discoveryMethods;
                var discoveryFailed = [];
                for (var disco in data.discoveryErrors) {
                    if (data.discoveryErrors[disco]) {
                        discoveryFailed.push(disco + ": " + data.discoveryErrors[disco]);
                    }
                }
                $scope.discoveryFailed = discoveryFailed;

                refreshNoAuthWarning();

                console.log("refreshSystem", data);
            }).error($scope.emitHTTPError);
        }

        function refreshNoAuthWarning() {
            if (!$scope.system || !$scope.config || !$scope.config.gui) {
                // We need all to be able to determine the state.
                return
            }

            // If we're not listening on localhost, and there is no
            // authentication configured, and the magic setting to silence the
            // warning isn't set, then yell at the user.
            var addr = $scope.system.guiAddressUsed;
            var guiCfg = $scope.config.gui;
            $scope.openNoAuth = addr.substr(0, 4) !== "127."
                && addr.substr(0, 6) !== "[::1]:"
                && addr.substr(0, 1) !== "/"
                && (!guiCfg.user || !guiCfg.password)
                && guiCfg.authMode !== 'ldap'
                && !guiCfg.insecureAdminAccess;

            if (guiCfg.user && guiCfg.password) {
                $scope.dismissNotification('authenticationUserAndPassword');
            }
        }


        function refreshDiscoveryCache() {
            $http.get(urlbase + '/system/discovery').success(function (data) {
                for (var device in data) {
                    for (var i = 0; i < data[device].addresses.length; i++) {
                        // Relay addresses are URLs with
                        // .../?foo=barlongstuff that we strip away here. We
                        // remove the final slash as well for symmetry with
                        // tcp://192.0.2.42:1234 type addresses.
                        data[device].addresses[i] = data[device].addresses[i].replace(/\/\?.*/, '');
                    }
                }
                $scope.discoveryCache = data;
                console.log("refreshDiscoveryCache", data);
            }).error($scope.emitHTTPError);
        }

        function recalcLocalStateTotal() {
            $scope.localStateTotal = {
                bytes: 0,
                directories: 0,
                files: 0
            };

            for (var f in $scope.model) {
                $scope.localStateTotal.bytes += $scope.model[f].localBytes;
                $scope.localStateTotal.files += $scope.model[f].localFiles;
                $scope.localStateTotal.directories += $scope.model[f].localDirectories;
            }
        }

        function recalcCompletion(device) {
            var total = 0, needed = 0, deletes = 0, items = 0;
            for (var folder in $scope.completion[device]) {
                if (folder === "_total" || folder === '_needBytes' || folder === '_needItems') {
                    continue;
                }
                total += $scope.completion[device][folder].globalBytes;
                needed += $scope.completion[device][folder].needBytes;
                items += $scope.completion[device][folder].needItems;
                deletes += $scope.completion[device][folder].needDeletes;
            }
            if (total == 0) {
                $scope.completion[device]._total = 100;
                $scope.completion[device]._needBytes = 0;
                $scope.completion[device]._needItems = 0;
            } else {
                $scope.completion[device]._total = Math.floor(100 * (1 - needed / total));
                $scope.completion[device]._needBytes = needed;
                $scope.completion[device]._needItems = items + deletes;
            }

            if (needed == 0 && deletes > 0) {
                // We don't need any data, but we have deletes that we need
                // to do. Drop down the completion percentage to indicate
                // that we have stuff to do.
                $scope.completion[device]._total = 95;
            }

            console.log("recalcCompletion", device, $scope.completion[device]);
        }

        function replaceAddressPort(address, newPort) {
            var lastColonIndex = address.length;
            for (var index = 0; index < address.length; index++) {
                if (address[index] === ":") {
                    lastColonIndex = index;
                }
            }
            return address.substr(0, lastColonIndex) + ":" + newPort.toString();
        }

        function refreshCompletion(device, folder) {
            if (device === $scope.myID) {
                return;
            }

            $http.get(urlbase + '/db/completion?device=' + device + '&folder=' + encodeURIComponent(folder)).success(function (data) {
                if (!$scope.completion[device]) {
                    $scope.completion[device] = {};
                }
                $scope.completion[device][folder] = data;
                recalcCompletion(device);
            }).error($scope.emitHTTPError);
        }

        function refreshConnectionStats() {
            $http.get(urlbase + '/system/connections').success(function (data) {
                var now = Date.now(),
                    td = (now - prevDate) / 1000,
                    id;

                prevDate = now;

                try {
                    data.total.inbps = Math.max(0, (data.total.inBytesTotal - $scope.connectionsTotal.inBytesTotal) / td);
                    data.total.outbps = Math.max(0, (data.total.outBytesTotal - $scope.connectionsTotal.outBytesTotal) / td);
                } catch (e) {
                    data.total.inbps = 0;
                    data.total.outbps = 0;
                }
                $scope.connectionsTotal = data.total;

                data = data.connections;
                for (id in data) {
                    try {
                        data[id].inbps = Math.max(0, (data[id].inBytesTotal - $scope.connections[id].inBytesTotal) / td);
                        data[id].outbps = Math.max(0, (data[id].outBytesTotal - $scope.connections[id].outBytesTotal) / td);
                    } catch (e) {
                        data[id].inbps = 0;
                        data[id].outbps = 0;
                    }
                }
                $scope.connections = data;
                console.log("refreshConnections", data);

                refreshRemoteGUI(data);
            }).error($scope.emitHTTPError);
        }

        function refreshRemoteGUI(connections) {
            if (!$scope.showRemoteGUI) {
                $scope.idToRemoteGUI = {}
                return
            }
            var newCache = {};
            for (var id in connections) {
<<<<<<< HEAD
                if (!connections.hasOwnProperty(id)) {
                    continue;
                }
=======
>>>>>>> cca73de6
                if (!(id in $scope.devices)) {
                    // Avoid errors when called before first updateLocalConfig()
                    continue;
                }
<<<<<<< HEAD
                if (!(id in $scope.idToRemoteGUI)) {
                    $scope.idToRemoteGUI[id] = "";
                }
                var port = $scope.devices[id].remoteGUIPort;
                var isNotRelayConnection = !connections[id].type.includes("relay");
                if (connections[id].address != "" && isNotRelayConnection && port > 0) {
                    var newAddress = "http://" + replaceAddressPort(connections[id].address, port);
                    if (!(newAddress in $scope.remoteGUICache)) {
                        // No cached result, trigger a new port probing asynchronously
                        $scope.probeRemoteGUIAddress(id, newAddress);
                    } else {
                        newCache[newAddress] = $scope.remoteGUICache[newAddress];
                        // Copy cached probing result in the corner case of duplicate GUI
                        // addresses for different devices.  Which is useless, but
                        // possible when behind the same NAT router.
                        if (newCache[newAddress]) {
                            $scope.idToRemoteGUI[id] = newAddress;
                        } else {
                            $scope.idToRemoteGUI[id] = "";
                        }
=======
                var port = $scope.devices[id].remoteGUIPort;
                if (port <= 0
                    || !connections[id].address
                    || connections[id].type.includes("relay")) {
                    // Relay connections never work as desired here, nor incomplete addresses
                    $scope.idToRemoteGUI[id] = "";
                    continue;
                }
                var newAddress = "http://" + replaceAddressPort(connections[id].address, port);
                if (!(newAddress in $scope.remoteGUICache)) {
                    // No cached result, trigger a new port probing asynchronously
                    $scope.probeRemoteGUIAddress(id, newAddress);
                } else {
                    newCache[newAddress] = $scope.remoteGUICache[newAddress];
                    // Copy cached probing result in the corner case of duplicate GUI
                    // addresses for different devices.  Which is useless, but
                    // possible when behind the same NAT router.
                    if (newCache[newAddress]) {
                        $scope.idToRemoteGUI[id] = newAddress;
                    } else {
                        $scope.idToRemoteGUI[id] = "";
>>>>>>> cca73de6
                    }
                }
            }
            // Replace the cache to discard stale addresses
            $scope.remoteGUICache = newCache;
<<<<<<< HEAD
            console.log("refreshRemoteGUI");
=======
>>>>>>> cca73de6
        }

        function refreshErrors() {
            $http.get(urlbase + '/system/error').success(function (data) {
                $scope.errors = data.errors;
                console.log("refreshErrors", data);
            }).error($scope.emitHTTPError);
        }

        function refreshConfig() {
            $http.get(urlbase + '/config').success(function (data) {
                updateLocalConfig(data);
                console.log("refreshConfig", data);
            }).error($scope.emitHTTPError);

            $http.get(urlbase + '/config/insync').success(function (data) {
                $scope.configInSync = data.configInSync;
            }).error($scope.emitHTTPError);
        }

        $scope.probeRemoteGUIAddress = function (deviceId, address) {
<<<<<<< HEAD
            $http({
                method: "OPTIONS",
                url: address,
=======
            // Strip off possible IPv6 link-local zone identifier, as Angular chokes on it
            // with an (ugly, unjustified) console error message.
            var urlAddress = address.replace(/%[a-zA-Z0-9_\.\-]*\]/, ']');
            $http({
                method: "OPTIONS",
                url: urlAddress,
>>>>>>> cca73de6
            }).success(function (data) {
                $scope.remoteGUICache[address] = true;
                $scope.idToRemoteGUI[deviceId] = address;
            }).error(function (err) {
                $scope.remoteGUICache[address] = false;
                $scope.idToRemoteGUI[deviceId] = "";
            });
        }

        $scope.refreshNeed = function (page, perpage) {
            if (!$scope.neededFolder) {
                return;
            }
            var url = urlbase + "/db/need?folder=" + encodeURIComponent($scope.neededFolder);
            url += "&page=" + page;
            url += "&perpage=" + perpage;
            $http.get(url).success(function (data) {
                console.log("refreshNeed", $scope.neededFolder, data);
                parseNeeded(data);
            }).error($scope.emitHTTPError);
        }

        function needAction(file) {
            var fDelete = 4096;
            var fDirectory = 16384;

            if ((file.flags & (fDelete + fDirectory)) === fDelete + fDirectory) {
                return 'rmdir';
            } else if ((file.flags & fDelete) === fDelete) {
                return 'rm';
            } else if ((file.flags & fDirectory) === fDirectory) {
                return 'touch';
            } else {
                return 'sync';
            }
        }

        function parseNeeded(data) {
            $scope.needed = data;
            var merged = [];
            data.progress.forEach(function (item) {
                item.type = "progress";
                item.action = needAction(item);
                merged.push(item);
            });
            data.queued.forEach(function (item) {
                item.type = "queued";
                item.action = needAction(item);
                merged.push(item);
            });
            data.rest.forEach(function (item) {
                item.type = "rest";
                item.action = needAction(item);
                merged.push(item);
            });
            $scope.needed.items = merged;
        }

        function pathJoin(base, name) {
            base = expandTilde(base);
            if (base[base.length - 1] !== $scope.system.pathSeparator) {
                return base + $scope.system.pathSeparator + name;
            }
            return base + name;
        }

        function expandTilde(path) {
            if (path && path.trim().charAt(0) === '~') {
                return $scope.system.tilde + path.trim().substring(1);
            }
            return path;
        }

        function shouldSetDefaultFolderPath() {
            return $scope.config.options && $scope.config.options.defaultFolderPath && !$scope.editingExisting && $scope.folderEditor.folderPath.$pristine
        }

        function resetRemoteNeed() {
            $scope.remoteNeed = {};
            $scope.remoteNeedFolders = [];
            $scope.remoteNeedDevice = undefined;
        }


        function setDefaultTheme() {
            if (!document.getElementById("fallback-theme-css")) {

                // check if no support for prefers-color-scheme
                var colorSchemeNotSupported = typeof window.matchMedia === "undefined" || window.matchMedia('(prefers-color-scheme: dark)').media === 'not all';

                if ($scope.config.gui.theme === "default" && colorSchemeNotSupported) {
                    document.documentElement.style.display = 'none';
                    document.head.insertAdjacentHTML(
                        'beforeend',
                        '<link id="fallback-theme-css" rel="stylesheet" href="theme-assets/light/assets/css/theme.css" onload="document.documentElement.style.display = \'\'">'
                    );
                }
            }
        }

        function saveIgnores(ignores, cb) {
            $http.post(urlbase + '/db/ignores?folder=' + encodeURIComponent($scope.currentFolder.id), {
                ignore: ignores
            }).success(function () {
                if (cb) {
                    cb();
                }
            });
        };

        function initShareEditing(editing) {
            $scope.currentSharing = {};
            $scope.currentSharing.editing = editing;
            $scope.currentSharing.shared = [];
            $scope.currentSharing.unrelated = [];
            $scope.currentSharing.selected = {};
        };

        $scope.refreshFailed = function (page, perpage) {
            if (!$scope.failed || !$scope.failed.folder) {
                return;
            }
            var url = urlbase + '/folder/errors?folder=' + encodeURIComponent($scope.failed.folder);
            url += "&page=" + page + "&perpage=" + perpage;
            $http.get(url).success(function (data) {
                $scope.failed = data;
            }).error($scope.emitHTTPError);
        };

        $scope.refreshRemoteNeed = function (folder, page, perpage) {
            if (!$scope.remoteNeedDevice) {
                return;
            }
            var url = urlbase + '/db/remoteneed?device=' + $scope.remoteNeedDevice.deviceID;
            url += '&folder=' + encodeURIComponent(folder);
            url += "&page=" + page + "&perpage=" + perpage;
            $http.get(url).success(function (data) {
                $scope.remoteNeed[folder] = data;
            }).error(function (err) {
                $scope.remoteNeed[folder] = undefined;
                $scope.emitHTTPError(err);
            });
        };

        $scope.refreshLocalChanged = function (page, perpage) {
            if (!$scope.localChangedFolder) {
                return;
            }
            var url = urlbase + '/db/localchanged?folder=';
            url += encodeURIComponent($scope.localChangedFolder);
            url += "&page=" + page + "&perpage=" + perpage;
            $http.get(url).success(function (data) {
                $scope.localChanged = data;
            }).error($scope.emitHTTPError);
        };

        var refreshDeviceStats = debounce(function () {
            $http.get(urlbase + "/stats/device").success(function (data) {
                $scope.deviceStats = data;
                for (var device in $scope.deviceStats) {
                    $scope.deviceStats[device].lastSeen = new Date($scope.deviceStats[device].lastSeen);
                    $scope.deviceStats[device].lastSeenDays = (new Date() - $scope.deviceStats[device].lastSeen) / 1000 / 86400;
                }
                console.log("refreshDeviceStats", data);
            }).error($scope.emitHTTPError);
        }, 2500);

        var refreshFolderStats = debounce(function () {
            $http.get(urlbase + "/stats/folder").success(function (data) {
                $scope.folderStats = data;
                for (var folder in $scope.folderStats) {
                    if ($scope.folderStats[folder].lastFile) {
                        $scope.folderStats[folder].lastFile.at = new Date($scope.folderStats[folder].lastFile.at);
                    }

                    $scope.folderStats[folder].lastScan = new Date($scope.folderStats[folder].lastScan);
                    $scope.folderStats[folder].lastScanDays = (new Date() - $scope.folderStats[folder].lastScan) / 1000 / 86400;
                }
                console.log("refreshfolderStats", data);
            }).error($scope.emitHTTPError);
        }, 2500);

        var refreshThemes = debounce(function () {
            $http.get("themes.json").success(function (data) { // no urlbase here as this is served by the asset handler
                $scope.themes = data.themes;
            }).error($scope.emitHTTPError);
        }, 2500);

        var refreshGlobalChanges = debounce(function () {
            $http.get(urlbase + "/events/disk?limit=25").success(function (data) {
                if (!data) {
                    // For reasons unknown this is called with data being the empty
                    // string on shutdown, causing an error on .reverse().
                    return;
                }
                data = data.reverse();
                $scope.globalChangeEvents = data;
                console.log("refreshGlobalChanges", data);
            }).error($scope.emitHTTPError);
        }, 2500);

        $scope.refresh = function () {
            refreshSystem();
            refreshDiscoveryCache();
            refreshConnectionStats();
            refreshErrors();
        };

        $scope.folderStatus = function (folderCfg) {
            if (folderCfg.paused) {
                return 'paused';
            }

            var folderInfo = $scope.model[folderCfg.id];

            // after restart syncthing process state may be empty
            if (typeof folderInfo === 'undefined' || !folderInfo.state) {
                return 'unknown';
            }

            var state = '' + folderInfo.state;
            if (state === 'error') {
                return 'stopped'; // legacy, the state is called "stopped" in the GUI
            }

            if (state !== 'idle') {
                return state;
            }

            if (folderInfo.needTotalItems > 0) {
                return 'outofsync';
            }
            if ($scope.hasFailedFiles(folderCfg.id)) {
                return 'faileditems';
            }
            if (folderInfo.receiveOnlyTotalItems) {
                return 'localadditions';
            }
            if (folderCfg.devices.length <= 1) {
                return 'unshared';
            }

            return state;
        };

        $scope.folderClass = function (folderCfg) {
            var status = $scope.folderStatus(folderCfg);

            if (status === 'idle' || status === 'localadditions') {
                return 'success';
            }
            if (status == 'paused') {
                return 'default';
            }
            if (status === 'syncing' || status === 'sync-preparing' || status === 'scanning' || status === 'cleaning') {
                return 'primary';
            }
            if (status === 'unknown') {
                return 'info';
            }
            if (status === 'stopped' || status === 'outofsync' || status === 'error' || status === 'faileditems') {
                return 'danger';
            }
            if (status === 'unshared' || status === 'scan-waiting' || status === 'sync-waiting' || status === 'clean-waiting') {
                return 'warning';
            }

            return 'info';
        };

        $scope.syncPercentage = function (folder) {
            if (typeof $scope.model[folder] === 'undefined') {
                return 100;
            }
            if ($scope.model[folder].needTotalItems === 0) {
                return 100;
            }
            if (($scope.model[folder].needBytes == 0 && $scope.model[folder].needDeletes > 0) || $scope.model[folder].globalBytes == 0) {
                // We don't need any data, but we have deletes that we need
                // to do. Drop down the completion percentage to indicate
                // that we have stuff to do.
                // Do the same thing in case we only have zero byte files to sync.
                return 95;
            }
            var pct = 100 * $scope.model[folder].inSyncBytes / $scope.model[folder].globalBytes;
            return Math.floor(pct);
        };

        $scope.scanPercentage = function (folder) {
            if (!$scope.scanProgress[folder]) {
                return undefined;
            }
            var pct = 100 * $scope.scanProgress[folder].current / $scope.scanProgress[folder].total;
            return Math.floor(pct);
        };

        $scope.scanRate = function (folder) {
            if (!$scope.scanProgress[folder]) {
                return 0;
            }
            return $scope.scanProgress[folder].rate;
        };

        $scope.scanRemaining = function (folder) {
            // Formats the remaining scan time as a string. Includes days and
            // hours only when relevant, resulting in time stamps like:
            // 00m 40s
            // 32m 40s
            // 2h 32m
            // 4d 2h
            // In case remaining scan time appears to be >31d, omit the
            // details, i.e.:
            // > 1 month

            if (!$scope.scanProgress[folder]) {
                return "";
            }
            // Calculate remaining bytes and seconds based on our current
            // rate.

            var remainingBytes = $scope.scanProgress[folder].total - $scope.scanProgress[folder].current;
            var seconds = remainingBytes / $scope.scanProgress[folder].rate;
            // Round up to closest ten seconds to avoid flapping too much to
            // and fro.

            seconds = Math.ceil(seconds / 10) * 10;

            // Separate out the number of days.
            var days = 0;
            var res = [];
            if (seconds >= 86400) {
                days = Math.floor(seconds / 86400);
                if (days > 31) {
                    return '> 1 month';
                }
                res.push('' + days + 'd')
                seconds = seconds % 86400;
            }

            // Separate out the number of hours.
            var hours = 0;
            if (seconds > 3600) {
                hours = Math.floor(seconds / 3600);
                res.push('' + hours + 'h')
                seconds = seconds % 3600;
            }

            var d = new Date(1970, 0, 1).setSeconds(seconds);

            if (days === 0) {
                // Format minutes only if we're within a day of completion.
                var f = $filter('date')(d, "m'm'");
                res.push(f);
            }

            if (days === 0 && hours === 0) {
                // Format seconds only when we're within an hour of completion.
                var f = $filter('date')(d, "ss's'");
                res.push(f);
            }

            return res.join(' ');
        };

        $scope.deviceStatus = function (deviceCfg) {
            var status = '';

            if ($scope.deviceFolders(deviceCfg).length === 0) {
                status = 'unused-';
            }

            if (typeof $scope.connections[deviceCfg.deviceID] === 'undefined') {
                return 'unknown';
            }

            if (deviceCfg.paused) {
                return status + 'paused';
            }

            if ($scope.connections[deviceCfg.deviceID].connected) {
                if ($scope.completion[deviceCfg.deviceID] && $scope.completion[deviceCfg.deviceID]._total === 100) {
                    return status + 'insync';
                } else {
                    return 'syncing';
                }
            }

            // Disconnected
            return status + 'disconnected';
        };

        $scope.deviceClass = function (deviceCfg) {
            if (typeof $scope.connections[deviceCfg.deviceID] === 'undefined') {
                return 'info';
            }

            if (deviceCfg.paused) {
                return 'default';
            }

            if ($scope.connections[deviceCfg.deviceID].connected) {
                if ($scope.completion[deviceCfg.deviceID] && $scope.completion[deviceCfg.deviceID]._total === 100) {
                    return 'success';
                } else {
                    return 'primary';
                }
            }

            // Disconnected
            return 'info';
        };

        $scope.syncthingStatus = function () {
            var syncCount = 0;
            var notifyCount = 0;
            var pauseCount = 0;

            // loop through all folders
            var folderListCache = $scope.folderList();
            for (var i = 0; i < folderListCache.length; i++) {
                var status = $scope.folderStatus(folderListCache[i]);
                switch (status) {
                    case 'sync-preparing':
                    case 'syncing':
                        syncCount++;
                        break;
                    case 'stopped':
                    case 'unknown':
                    case 'outofsync':
                    case 'error':
                        notifyCount++;
                        break;
                }
            }

            // loop through all devices
            var deviceCount = 0;
            var pendingFolders = 0;
            for (var id in $scope.devices) {
                var status = $scope.deviceStatus({
                    deviceID: id
                });
                switch (status) {
                    case 'unknown':
                        notifyCount++;
                        break;
                    case 'paused':
                        pauseCount++;
                        break;
                    case 'unused':
                        deviceCount--;
                        break;
                }
                pendingFolders += $scope.devices[id].pendingFolders.length;
                deviceCount++;
            }

            // enumerate notifications
            if ($scope.openNoAuth || !$scope.configInSync || $scope.errorList().length > 0 || !online || (
                !isEmptyObject($scope.config) && ($scope.config.pendingDevices.length > 0 || pendingFolders > 0)
            )) {
                notifyCount++;
            }

            // at least one folder is syncing
            if (syncCount > 0) {
                return 'sync';
            }

            // a device is unknown or a folder is stopped/unknown/outofsync/error or some other notification is open or gui offline
            if (notifyCount > 0) {
                return 'notify';
            }

            // all used devices are paused except (this) one
            if (pauseCount === deviceCount - 1) {
                return 'pause';
            }

            return 'default';
        };

        $scope.deviceAddr = function (deviceCfg) {
            var conn = $scope.connections[deviceCfg.deviceID];
            if (conn && conn.connected) {
                return conn.address;
            }
            return '?';
        };

        $scope.friendlyNameFromShort = function (shortID) {
            var matches = Object.keys($scope.devices).filter(function (id) {
                return id.substr(0, 7) === shortID;
            });
            if (matches.length !== 1) {
                return shortID;
            }
            return matches[0].name;
        };

        $scope.friendlyNameFromID = function (deviceID) {
            var match = $scope.devices[deviceID];
            if (match) {
                return $scope.deviceName(match);
            }
            return deviceID.substr(0, 6);
        };

        $scope.deviceName = function (deviceCfg) {
            if (typeof deviceCfg === 'undefined' || typeof deviceCfg.deviceID === 'undefined') {
                return "";
            }
            if (deviceCfg.name) {
                return deviceCfg.name;
            }
            return deviceCfg.deviceID.substr(0, 6);
        };

        $scope.thisDeviceName = function () {
            var device = $scope.thisDevice();
            if (typeof device === 'undefined') {
                return "(unknown device)";
            }
            if (device.name) {
                return device.name;
            }
            return device.deviceID.substr(0, 6);
        };

        $scope.setDevicePause = function (device, pause) {
            $scope.devices[device].paused = pause;
            $scope.config.devices = $scope.deviceList();
            $scope.saveConfig();
        };

        $scope.setFolderPause = function (folder, pause) {
            var cfg = $scope.folders[folder];
            if (cfg) {
                cfg.paused = pause;
                $scope.config.folders = folderList($scope.folders);
                $scope.saveConfig();
            }
        };

        $scope.showDiscoveryFailures = function () {
            $('#discovery-failures').modal();
        };

        $scope.logging = {
            facilities: {},
            refreshFacilities: function () {
                $http.get(urlbase + '/system/debug').success(function (data) {
                    var facilities = {};
                    data.enabled = data.enabled || [];
                    $.each(data.facilities, function (key, value) {
                        facilities[key] = {
                            description: value,
                            enabled: data.enabled.indexOf(key) > -1
                        }
                    })
                    $scope.logging.facilities = facilities;
                }).error($scope.emitHTTPError);
            },
            show: function () {
                $scope.logging.refreshFacilities();
                $scope.logging.timer = $timeout($scope.logging.fetch);
                var textArea = $('#logViewerText');
                textArea.on("scroll", $scope.logging.onScroll);
                $('#logViewer').modal().one('shown.bs.modal', function () {
                    // Scroll to bottom.
                    textArea.scrollTop(textArea[0].scrollHeight);
                }).one('hidden.bs.modal', function () {
                    $timeout.cancel($scope.logging.timer);
                    textArea.off("scroll", $scope.logging.onScroll);
                    $scope.logging.timer = null;
                    $scope.logging.entries = [];
                });
            },
            onFacilityChange: function (facility) {
                var enabled = $scope.logging.facilities[facility].enabled;
                // Disable checkboxes while we're in flight.
                $.each($scope.logging.facilities, function (key) {
                    $scope.logging.facilities[key].enabled = null;
                })
                $http.post(urlbase + '/system/debug?' + (enabled ? 'enable=' : 'disable=') + facility)
                    .success($scope.logging.refreshFacilities)
                    .error($scope.emitHTTPError);
            },
            onScroll: function () {
                var textArea = $('#logViewerText');
                var scrollTop = textArea.prop('scrollTop');
                var scrollHeight = textArea.prop('scrollHeight');
                $scope.logging.paused = scrollHeight > (scrollTop + textArea.outerHeight());
                // Browser events do not cause redraw, trigger manually.
                $scope.$apply();
            },
            timer: null,
            entries: [],
            paused: false,
            content: function () {
                var content = "";
                $.each($scope.logging.entries, function (idx, entry) {
                    content += entry.when.split('.')[0].replace('T', ' ') + ' ' + entry.message + "\n";
                });
                return content;
            },
            fetch: function () {
                var textArea = $('#logViewerText');
                if ($scope.logging.paused) {
                    if (!$scope.logging.timer) return;
                    $scope.logging.timer = $timeout($scope.logging.fetch, 500);
                    return;
                }

                var last = null;
                if ($scope.logging.entries.length > 0) {
                    last = $scope.logging.entries[$scope.logging.entries.length - 1].when;
                }

                $http.get(urlbase + '/system/log' + (last ? '?since=' + encodeURIComponent(last) : '')).success(function (data) {
                    if (!$scope.logging.timer) return;
                    $scope.logging.timer = $timeout($scope.logging.fetch, 2000);
                    if (!$scope.logging.paused) {
                        if (data.messages) {
                            $scope.logging.entries.push.apply($scope.logging.entries, data.messages);
                            // Wait for the text area to be redrawn, adding new lines, and then scroll to bottom.
                            $timeout(function () {
                                textArea.scrollTop(textArea[0].scrollHeight);
                            });
                        }
                    }
                });
            }
        };

        $scope.discardChangedSettings = function () {
            $("#discard-changes-confirmation").modal("hide");
            $("#settings").off("hide.bs.modal").modal("hide");
        };

        $scope.showSettings = function () {
            // Make a working copy
            $scope.tmpOptions = angular.copy($scope.config.options);
            $scope.tmpOptions.deviceName = $scope.thisDevice().name;
            $scope.tmpOptions.upgrades = "none";
            if ($scope.tmpOptions.autoUpgradeIntervalH > 0) {
                $scope.tmpOptions.upgrades = "stable";
            }
            if ($scope.tmpOptions.upgradeToPreReleases) {
                $scope.tmpOptions.upgrades = "candidate";
            }
            $scope.tmpGUI = angular.copy($scope.config.gui);
            $scope.tmpRemoteIgnoredDevices = angular.copy($scope.config.remoteIgnoredDevices);
            $scope.tmpDevices = angular.copy($scope.config.devices);
            $('#settings').modal("show");
            $("#settings a[href='#settings-general']").tab("show");
            $("#settings").on('hide.bs.modal', function (event) {
                if ($scope.settingsModified()) {
                    event.preventDefault();
                    $("#discard-changes-confirmation").modal("show");
                } else {
                    $("#settings").off("hide.bs.modal");
                }
            });
        };

        $scope.saveConfig = function (callback) {
            // set local storage feature and delete from post request
            window.localStorage.setItem("showRemoteGUI", $scope.config.gui.showRemoteGUI ? "true" : "false");
            $scope.showRemoteGUI = $scope.config.gui.showRemoteGUI;
            delete $scope.config.gui.showRemoteGUI;

            var cfg = JSON.stringify($scope.config);
            var opts = {
                headers: {
                    'Content-Type': 'application/json'
                }
            };
            $http.put(urlbase + '/config', cfg, opts).success(function () {
                refreshConfig();

                if (callback) {
                    callback();
                }
            }).error(function (data, status, headers, config) {
                refreshConfig();
                $scope.emitHTTPError(data, status, headers, config);
            });
        };

        $scope.urVersions = function () {
            var result = [];
            if ($scope.system) {
                for (var i = $scope.system.urVersionMax; i >= 2; i--) {
                    result.push("" + i);
                }
            }
            return result;
        };

        $scope.settingsModified = function () {
            // Options has artificial properties injected into the temp config.
            // Need to recompute them before we can check equality
            var options = angular.copy($scope.config.options);
            options.deviceName = $scope.thisDevice().name;
            options.upgrades = "none";
            if (options.autoUpgradeIntervalH > 0) {
                options.upgrades = "stable";
            }
            if (options.upgradeToPreReleases) {
                options.upgrades = "candidate";
            }
            var optionsEqual = angular.equals(options, $scope.tmpOptions);
            var guiEquals = angular.equals($scope.config.gui, $scope.tmpGUI);
            var ignoredDevicesEquals = angular.equals($scope.config.remoteIgnoredDevices, $scope.tmpRemoteIgnoredDevices);
            var ignoredFoldersEquals = angular.equals($scope.config.devices, $scope.tmpDevices);
            console.log("settings equals - options: " + optionsEqual + " gui: " + guiEquals + " ignDev: " + ignoredDevicesEquals + " ignFol: " + ignoredFoldersEquals);
            return !optionsEqual || !guiEquals || !ignoredDevicesEquals || !ignoredFoldersEquals;
        };

        $scope.saveSettings = function () {
            // Make sure something changed
            if ($scope.settingsModified()) {
                var themeChanged = $scope.config.gui.theme !== $scope.tmpGUI.theme;
                // Angular has issues with selects with numeric values, so we handle strings here.
                $scope.tmpOptions.urAccepted = parseInt($scope.tmpOptions._urAcceptedStr);
                // Check if auto-upgrade has been enabled or disabled. This
                // also has an effect on usage reporting, so do the check
                // for that later.
                if ($scope.tmpOptions.upgrades == "candidate") {
                    $scope.tmpOptions.autoUpgradeIntervalH = $scope.tmpOptions.autoUpgradeIntervalH || 12;
                    $scope.tmpOptions.upgradeToPreReleases = true;
                    $scope.tmpOptions.urAccepted = $scope.system.urVersionMax;
                    $scope.tmpOptions.urSeen = $scope.system.urVersionMax;
                } else if ($scope.tmpOptions.upgrades == "stable") {
                    $scope.tmpOptions.autoUpgradeIntervalH = $scope.tmpOptions.autoUpgradeIntervalH || 12;
                    $scope.tmpOptions.upgradeToPreReleases = false;
                } else {
                    $scope.tmpOptions.autoUpgradeIntervalH = 0;
                    $scope.tmpOptions.upgradeToPreReleases = false;
                }

                // Check if protocol will need to be changed on restart
                if ($scope.config.gui.useTLS !== $scope.tmpGUI.useTLS) {
                    $scope.protocolChanged = true;
                }

                // Parse strings to arrays before copying over
                ['listenAddresses', 'globalAnnounceServers'].forEach(function (key) {
                    $scope.tmpOptions[key] = $scope.tmpOptions["_" + key + "Str"].split(/[ ,]+/).map(function (x) {
                        return x.trim();
                    });
                });

                // Apply new settings locally
                $scope.thisDeviceIn($scope.tmpDevices).name = $scope.tmpOptions.deviceName;
                $scope.config.options = angular.copy($scope.tmpOptions);
                $scope.config.gui = angular.copy($scope.tmpGUI);
                $scope.config.remoteIgnoredDevices = angular.copy($scope.tmpRemoteIgnoredDevices);
                $scope.config.devices = angular.copy($scope.tmpDevices);
                // $scope.devices is updated by updateLocalConfig based on
                // the config changed event, but settingsModified will look
                // at it before that and conclude that the settings are
                // modified (even though we just saved) unless we update
                // here as well...
                $scope.devices = deviceMap($scope.config.devices);

                $scope.saveConfig(function () {
                    if (themeChanged) {
                        document.location.reload(true);
                    }
                });
            }

            $("#settings").off("hide.bs.modal").modal("hide");
        };

        $scope.saveAdvanced = function () {
            $scope.config = $scope.advancedConfig;
            $scope.saveConfig();
            $('#advanced').modal("hide");
        };

        $scope.restart = function () {
            restarting = true;
            $('#restarting').modal();
            $http.post(urlbase + '/system/restart');
            $scope.configInSync = true;

            // Switch webpage protocol if needed
            if ($scope.protocolChanged) {
                var protocol = 'http';

                if ($scope.config.gui.useTLS) {
                    protocol = 'https';
                }

                setTimeout(function () {
                    window.location.protocol = protocol;
                }, 2500);

                $scope.protocolChanged = false;
            }
        };

        $scope.upgrade = function () {
            restarting = true;
            $('#upgrade').modal('hide');
            $('#majorUpgrade').modal('hide');
            $('#upgrading').modal();
            $http.post(urlbase + '/system/upgrade').success(function () {
                $('#restarting').modal();
                $('#upgrading').modal('hide');
            }).error(function () {
                $('#upgrading').modal('hide');
            });
        };

        $scope.shutdown = function () {
            restarting = true;
            $http.post(urlbase + '/system/shutdown').success(function () {
                $('#shutdown').modal();
            }).error($scope.emitHTTPError);
            $scope.configInSync = true;
        };

        $scope.editDevice = function (deviceCfg) {
            $scope.currentDevice = $.extend({}, deviceCfg);
            $scope.editingExisting = true;
            $scope.willBeReintroducedBy = undefined;
            if (deviceCfg.introducedBy) {
                var introducerDevice = $scope.devices[deviceCfg.introducedBy];
                if (introducerDevice && introducerDevice.introducer) {
                    $scope.willBeReintroducedBy = $scope.deviceName(introducerDevice);
                }
            }
            $scope.currentDevice._addressesStr = deviceCfg.addresses.join(', ');
            initShareEditing('device');
            $scope.currentSharing.selected = {};
            $scope.deviceFolders($scope.currentDevice).forEach(function (folder) {
                $scope.currentSharing.selected[folder] = true;
            });
            $scope.deviceEditor.$setPristine();
            $('#editDevice').modal();
        };

        $scope.selectAllSharedFolders = function (state) {
            var devices = $scope.currentSharing.shared;
            for (var i = 0; i < devices.length; i++) {
                $scope.currentSharing.selected[devices[i].deviceID] = !!state;
            }
        };

        $scope.selectAllUnrelatedFolders = function (state) {
            var devices = $scope.currentSharing.unrelated;
            for (var i = 0; i < devices.length; i++) {
                $scope.currentSharing.selected[devices[i].deviceID] = !!state;
            }
        };

        $scope.addDevice = function (deviceID, name) {
            return $http.get(urlbase + '/system/discovery')
                .success(function (registry) {
                    $scope.discovery = [];
                    for (var id in registry) {
                        if ($scope.discovery.length === 5) {
                            break;
                        }
                        if (id in $scope.devices) {
                            continue
                        }
                        $scope.discovery.push(id);
                    }
                })
                .then(function () {
                    $scope.currentDevice = {
                        name: name,
                        deviceID: deviceID,
                        _addressesStr: 'dynamic',
                        compression: 'metadata',
                        introducer: false,
                        pendingFolders: [],
                        ignoredFolders: []
                    };
                    $scope.editingExisting = false;
                    initShareEditing('device');
                    $scope.deviceEditor.$setPristine();
                    $('#editDevice').modal();
                });
        };

        $scope.deleteDevice = function () {
            $('#editDevice').modal('hide');
            if (!$scope.editingExisting) {
                return;
            }

            var id = $scope.currentDevice.deviceID
            delete $scope.devices[id];
            $scope.config.devices = $scope.deviceList();

            for (var id in $scope.folders) {
                $scope.folders[id].devices = $scope.folders[id].devices.filter(function (n) {
                    return n.deviceID !== $scope.currentDevice.deviceID;
                });
            }

            $scope.saveConfig();
        };

        $scope.saveDevice = function () {
            $('#editDevice').modal('hide');
            $scope.saveDeviceConfig($scope.currentDevice);
        };

        $scope.saveDeviceConfig = function (deviceCfg) {
            deviceCfg.addresses = deviceCfg._addressesStr.split(',').map(function (x) {
                return x.trim();
            });

            $scope.devices[deviceCfg.deviceID] = deviceCfg;
            $scope.config.devices = deviceList($scope.devices);

            for (var id in $scope.currentSharing.selected) {
                if ($scope.currentSharing.selected[id]) {
                    var found = false;
                    for (i = 0; i < $scope.folders[id].devices.length; i++) {
                        if ($scope.folders[id].devices[i].deviceID === deviceCfg.deviceID) {
                            found = true;
                            break;
                        }
                    }

                    if (!found) {
                        $scope.folders[id].devices.push({
                            deviceID: deviceCfg.deviceID
                        });
                    }
                } else {
                    $scope.folders[id].devices = $scope.folders[id].devices.filter(function (n) {
                        return n.deviceID !== deviceCfg.deviceID;
                    });
                }
            }

            $scope.saveConfig();
        };

        $scope.ignoreDevice = function (pendingDevice) {
            pendingDevice = angular.copy(pendingDevice);
            // Bump time
            pendingDevice.time = (new Date()).toISOString();
            $scope.config.remoteIgnoredDevices.push(pendingDevice);
            $scope.saveConfig();
        };

        $scope.unignoreDeviceFromTemporaryConfig = function (ignoredDevice) {
            $scope.tmpRemoteIgnoredDevices = $scope.tmpRemoteIgnoredDevices.filter(function (existingIgnoredDevice) {
                return ignoredDevice.deviceID !== existingIgnoredDevice.deviceID;
            });
        };

        $scope.ignoredFoldersCountTmpConfig = function () {
            var count = 0;
            ($scope.tmpDevices || []).forEach(function (deviceCfg) {
                count += deviceCfg.ignoredFolders.length;
            });
            return count;
        };

        $scope.unignoreFolderFromTemporaryConfig = function (device, ignoredFolderID) {
            for (var i = 0; i < $scope.tmpDevices.length; i++) {
                if ($scope.tmpDevices[i].deviceID == device) {
                    $scope.tmpDevices[i].ignoredFolders = $scope.tmpDevices[i].ignoredFolders.filter(function (existingIgnoredFolder) {
                        return existingIgnoredFolder.id !== ignoredFolderID;
                    });
                    return;
                }
            }
        };

        $scope.otherDevices = function () {
            return $scope.deviceList().filter(function (n) {
                return n.deviceID !== $scope.myID;
            });
        };

        $scope.thisDevice = function () {
            return $scope.devices[$scope.myID];
        };

        $scope.thisDeviceIn = function (l) {
            for (var i = 0; i < l.length; i++) {
                var n = l[i];
                if (n.deviceID === $scope.myID) {
                    return n;
                }
            }
        };

        $scope.allDevices = function () {
            var devices = $scope.otherDevices();
            devices.push($scope.thisDevice());
            return devices;
        };

        $scope.setAllDevicesPause = function (pause) {
            for (var id in $scope.devices) {
                $scope.devices[id].paused = pause;
            };
            $scope.config.devices = deviceList($scope.devices);
            $scope.saveConfig();
        }

        $scope.isAtleastOneDevicePausedStateSetTo = function (pause) {
            for (var id in $scope.devices) {
                if ($scope.devices[id].paused == pause) {
                    return true;
                }
            }

            return false
        }

        $scope.errorList = function () {
            if (!$scope.errors) {
                return [];
            }
            return $scope.errors.filter(function (e) {
                return e.when > $scope.seenError;
            });
        };

        $scope.clearErrors = function () {
            $scope.seenError = $scope.errors[$scope.errors.length - 1].when;
            $http.post(urlbase + '/system/error/clear');
        };

        $scope.fsWatcherErrorMap = function () {
            var errs = {}
            $.each($scope.folders, function (id, cfg) {
                if (cfg.fsWatcherEnabled && $scope.model[cfg.id] && $scope.model[id].watchError && !cfg.paused && $scope.folderStatus(cfg) !== 'stopped') {
                    errs[id] = $scope.model[id].watchError;
                }
            });
            return errs;
        };

        $scope.friendlyDevices = function (str) {
            for (var id in $scope.devices) {
                str = str.replace(id, $scope.deviceName($scope.devices[id]));
            }
            return str;
        };

        $scope.folderList = function () {
            return folderList($scope.folders);
        };

        $scope.deviceList = function () {
            return deviceList($scope.devices);
        };

        $scope.directoryList = [];

        $scope.$watch('currentFolder.path', function (newvalue) {
            if (!newvalue) {
                return;
            }
            $scope.currentFolder.path = expandTilde(newvalue);
            $http.get(urlbase + '/system/browse', {
                params: { current: newvalue }
            }).success(function (data) {
                $scope.directoryList = data;
            }).error($scope.emitHTTPError);
        });

        $scope.$watch('currentFolder.label', function (newvalue) {
            if (!newvalue || !shouldSetDefaultFolderPath()) {
                return;
            }
            $scope.currentFolder.path = pathJoin($scope.config.options.defaultFolderPath, newvalue);
        });

        $scope.$watch('currentFolder.id', function (newvalue) {
            if (!newvalue || !shouldSetDefaultFolderPath() || $scope.currentFolder.label) {
                return;
            }
            $scope.currentFolder.path = pathJoin($scope.config.options.defaultFolderPath, newvalue);
        });

        $scope.fsWatcherToggled = function () {
            if ($scope.currentFolder.fsWatcherEnabled) {
                $scope.currentFolder.rescanIntervalS = 3600;
            } else {
                $scope.currentFolder.rescanIntervalS = 60;
            }
        };

        $scope.loadFormIntoScope = function (form) {
            console.log('loadFormIntoScope', form.$name);
            switch (form.$name) {
                case 'deviceEditor':
                    $scope.deviceEditor = form;
                    break;
                case 'folderEditor':
                    $scope.folderEditor = form;
                    break;
            }
        };

        $scope.globalChanges = function () {
            $('#globalChanges').modal();
        };

        $scope.editFolderModal = function () {
            $scope.folderPathErrors = {};
            $scope.folderEditor.$setPristine();
            $('#editFolder').modal().one('shown.bs.tab', function (e) {
                if (e.target.attributes.href.value === "#folder-ignores") {
                    $('#folder-ignores textarea').focus();
                }
            }).one('hidden.bs.modal', function () {
                $('.nav-tabs a[href="#folder-general"]').tab('show');
                window.location.hash = "";
            });
        };

        $scope.editFolder = function (folderCfg) {
            $scope.editingExisting = true;
            $scope.currentFolder = angular.copy(folderCfg);
            if ($scope.currentFolder.path.length > 1 && $scope.currentFolder.path.slice(-1) === $scope.system.pathSeparator) {
                $scope.currentFolder.path = $scope.currentFolder.path.slice(0, -1);
            }
            // Cache complete device objects indexed by ID for lookups
            initShareEditing('folder');
            $scope.currentFolder.devices.forEach(function (n) {
                if (n.deviceID !== $scope.myID) {
                    $scope.currentSharing.shared.push($scope.devices[n.deviceID]);
                }
                $scope.currentSharing.selected[n.deviceID] = true;
            });
            $scope.currentSharing.unrelated = $scope.deviceList().filter(function (n) {
                return n.deviceID !== $scope.myID && !$scope.currentSharing.selected[n.deviceID]
            });
            if ($scope.currentFolder.versioning && $scope.currentFolder.versioning.type === "trashcan") {
                $scope.currentFolder.trashcanFileVersioning = true;
                $scope.currentFolder.fileVersioningSelector = "trashcan";
                $scope.currentFolder.trashcanClean = +$scope.currentFolder.versioning.params.cleanoutDays;
                $scope.currentFolder.versioningCleanupIntervalS = +$scope.currentFolder.versioning.cleanupIntervalS;
            } else if ($scope.currentFolder.versioning && $scope.currentFolder.versioning.type === "simple") {
                $scope.currentFolder.simpleFileVersioning = true;
                $scope.currentFolder.fileVersioningSelector = "simple";
                $scope.currentFolder.simpleKeep = +$scope.currentFolder.versioning.params.keep;
                $scope.currentFolder.versioningCleanupIntervalS = +$scope.currentFolder.versioning.cleanupIntervalS;
                $scope.currentFolder.trashcanClean = +$scope.currentFolder.versioning.params.cleanoutDays;
            } else if ($scope.currentFolder.versioning && $scope.currentFolder.versioning.type === "staggered") {
                $scope.currentFolder.staggeredFileVersioning = true;
                $scope.currentFolder.fileVersioningSelector = "staggered";
                $scope.currentFolder.staggeredMaxAge = Math.floor(+$scope.currentFolder.versioning.params.maxAge / 86400);
                $scope.currentFolder.staggeredCleanInterval = +$scope.currentFolder.versioning.params.cleanInterval;
                $scope.currentFolder.staggeredVersionsPath = $scope.currentFolder.versioning.params.versionsPath;
                $scope.currentFolder.versioningCleanupIntervalS = +$scope.currentFolder.versioning.cleanupIntervalS;
            } else if ($scope.currentFolder.versioning && $scope.currentFolder.versioning.type === "external") {
                $scope.currentFolder.externalFileVersioning = true;
                $scope.currentFolder.fileVersioningSelector = "external";
                $scope.currentFolder.externalCommand = $scope.currentFolder.versioning.params.command;
            } else {
                $scope.currentFolder.fileVersioningSelector = "none";
            }
            $scope.currentFolder.trashcanClean = $scope.currentFolder.trashcanClean || 0; // weeds out nulls and undefineds
            $scope.currentFolder.simpleKeep = $scope.currentFolder.simpleKeep || 5;
            $scope.currentFolder.staggeredCleanInterval = $scope.currentFolder.staggeredCleanInterval || 3600;
            $scope.currentFolder.staggeredVersionsPath = $scope.currentFolder.staggeredVersionsPath || "";
            $scope.currentFolder.versioningCleanupIntervalS = $scope.currentFolder.versioningCleanupIntervalS || 3600;

            // staggeredMaxAge can validly be zero, which we should not replace
            // with the default value of 365. So only set the default if it's
            // actually undefined.
            if (typeof $scope.currentFolder.staggeredMaxAge === 'undefined') {
                $scope.currentFolder.staggeredMaxAge = 365;
            }
            $scope.currentFolder.externalCommand = $scope.currentFolder.externalCommand || "";

            $scope.ignores.text = 'Loading...';
            $scope.ignores.error = null;
            $scope.ignores.disabled = true;
            $http.get(urlbase + '/db/ignores?folder=' + encodeURIComponent($scope.currentFolder.id))
                .success(function (data) {
                    $scope.currentFolder.ignores = data.ignore || [];
                    $scope.ignores.text = $scope.currentFolder.ignores.join('\n');
                    $scope.ignores.error = data.error;
                    $scope.ignores.disabled = false;
                })
                .error(function (err) {
                    $scope.ignores.text = $translate.instant("Failed to load ignore patterns.");
                    $scope.emitHTTPError(err);
                });

            $scope.editFolderModal();
        };

        $scope.selectAllSharedDevices = function (state) {
            var devices = $scope.currentSharing.shared;
            for (var i = 0; i < devices.length; i++) {
                $scope.currentSharing.selected[devices[i].deviceID] = !!state;
            }
        };

        $scope.selectAllUnrelatedDevices = function (state) {
            var devices = $scope.currentSharing.unrelated;
            for (var i = 0; i < devices.length; i++) {
                $scope.currentSharing.selected[devices[i].deviceID] = !!state;
            }
        };

        $scope.addFolder = function () {
            $http.get(urlbase + '/svc/random/string?length=10').success(function (data) {
                $scope.editingExisting = false;
                $scope.currentFolder = angular.copy($scope.folderDefaults);
                initShareEditing('folder');
                $scope.currentFolder.id = (data.random.substr(0, 5) + '-' + data.random.substr(5, 5)).toLowerCase();
                $scope.currentSharing.unrelated = $scope.otherDevices();
                $scope.ignores.text = '';
                $scope.ignores.error = null;
                $scope.ignores.disabled = false;
                $scope.editFolderModal();
            });
        };

        $scope.addFolderAndShare = function (folder, folderLabel, device) {
            $scope.editingExisting = false;
            $scope.currentFolder = angular.copy($scope.folderDefaults);
            $scope.currentFolder.id = folder;
            $scope.currentFolder.label = folderLabel;
            $scope.currentFolder.viewFlags = {
                importFromOtherDevice: true
            };
            initShareEditing('folder');
            $scope.currentSharing.selected[device] = true;
            $scope.currentSharing.unrelated = $scope.deviceList().filter(function (n) {
                return n.deviceID !== $scope.myID && !$scope.currentSharing.selected[n.deviceID]
            });
            $scope.ignores.text = '';
            $scope.ignores.error = null;
            $scope.ignores.disabled = false;
            $scope.editFolderModal();
        };

        $scope.shareFolderWithDevice = function (folder, device) {
            $scope.folders[folder].devices.push({
                deviceID: device
            });
            $scope.config.folders = folderList($scope.folders);
            $scope.saveConfig();
        };

        $scope.saveFolder = function () {
            $('#editFolder').modal('hide');
            var folderCfg = angular.copy($scope.currentFolder);
            $scope.currentSharing.selected[$scope.myID] = true;
            var newDevices = [];
            folderCfg.devices.forEach(function (dev) {
                if ($scope.currentSharing.selected[dev.deviceID] === true) {
                    newDevices.push(dev);
                    delete $scope.currentSharing.selected[dev.deviceID];
                };
            });
            for (var deviceID in $scope.currentSharing.selected) {
                if ($scope.currentSharing.selected[deviceID] === true) {
                    newDevices.push({
                        deviceID: deviceID
                    });
                }
            }
            folderCfg.devices = newDevices;
            delete $scope.currentSharing;

            if (folderCfg.fileVersioningSelector === "trashcan") {
                folderCfg.versioning = {
                    'type': 'trashcan',
                    'params': {
                        'cleanoutDays': '' + folderCfg.trashcanClean
                    },
                    'cleanupIntervalS': folderCfg.versioningCleanupIntervalS
                };
                delete folderCfg.trashcanFileVersioning;
                delete folderCfg.trashcanClean;
            } else if (folderCfg.fileVersioningSelector === "simple") {
                folderCfg.versioning = {
                    'type': 'simple',
                    'params': {
                        'keep': '' + folderCfg.simpleKeep,
                        'cleanoutDays': '' + folderCfg.trashcanClean
                    },
                    'cleanupIntervalS': folderCfg.versioningCleanupIntervalS
                };
                delete folderCfg.simpleFileVersioning;
                delete folderCfg.simpleKeep;
            } else if (folderCfg.fileVersioningSelector === "staggered") {
                folderCfg.versioning = {
                    'type': 'staggered',
                    'params': {
                        'maxAge': '' + (folderCfg.staggeredMaxAge * 86400),
                        'cleanInterval': '' + folderCfg.staggeredCleanInterval,
                        'versionsPath': '' + folderCfg.staggeredVersionsPath
                    },
                    'cleanupIntervalS': folderCfg.versioningCleanupIntervalS
                };
                delete folderCfg.staggeredFileVersioning;
                delete folderCfg.staggeredMaxAge;
                delete folderCfg.staggeredCleanInterval;
                delete folderCfg.staggeredVersionsPath;
            } else if (folderCfg.fileVersioningSelector === "external") {
                folderCfg.versioning = {
                    'type': 'external',
                    'params': {
                        'command': '' + folderCfg.externalCommand
                    },
                    'cleanupIntervalS': folderCfg.versioningCleanupIntervalS
                };
                delete folderCfg.externalFileVersioning;
                delete folderCfg.externalCommand;
            } else {
                delete folderCfg.versioning;
            }

            var ignoresLoaded = !$scope.ignores.disabled;
            var ignores = $scope.ignores.text.split('\n');
            // Split always returns a minimum 1-length array even for no patterns
            if (ignores.length === 1 && ignores[0] === "") {
                ignores = [];
            }
            if (!$scope.editingExisting && ignores.length) {
                folderCfg.paused = true;
            };

            $scope.folders[folderCfg.id] = folderCfg;
            $scope.config.folders = folderList($scope.folders);

            if (ignoresLoaded && $scope.editingExisting && ignores !== folderCfg.ignores) {
                saveIgnores(ignores);
            };

            $scope.saveConfig(function () {
                if (!$scope.editingExisting && ignores.length) {
                    saveIgnores(ignores, function () {
                        $scope.setFolderPause(folderCfg.id, false);
                    });
                }
            });
        };

        $scope.ignoreFolder = function (device, pendingFolder) {
            pendingFolder = angular.copy(pendingFolder);
            // Bump time
            pendingFolder.time = (new Date()).toISOString();

            if (device in $scope.devices) {
                $scope.devices[device].ignoredFolders.push(pendingFolder);
                $scope.saveConfig();
            }
        };

        $scope.sharesFolder = function (folderCfg) {
            var names = [];
            folderCfg.devices.forEach(function (device) {
                if (device.deviceID !== $scope.myID) {
                    names.push($scope.deviceName($scope.devices[device.deviceID]));
                }
            });
            names.sort();
            return names.join(", ");
        };

        $scope.deviceFolders = function (deviceCfg) {
            var folders = [];
            $scope.folderList().forEach(function (folder) {
                for (var i = 0; i < folder.devices.length; i++) {
                    if (folder.devices[i].deviceID === deviceCfg.deviceID) {
                        folders.push(folder.id);
                        break;
                    }
                }
            });
            return folders;
        };

        $scope.folderLabel = function (folderID) {
            if (!$scope.folders[folderID]) {
                return folderID;
            }
            var label = $scope.folders[folderID].label;
            return label && label.length > 0 ? label : folderID;
        };

        $scope.deleteFolder = function (id) {
            $('#editFolder').modal('hide');
            if (!$scope.editingExisting) {
                return;
            }

            delete $scope.folders[id];
            delete $scope.model[id];
            $scope.config.folders = folderList($scope.folders);
            recalcLocalStateTotal();

            $scope.saveConfig();
        };

        function resetRestoreVersions() {
            $scope.restoreVersions = {
                folder: null,
                selections: {},
                versions: null,
                tree: null,
                errors: null,
                filters: {},
                massAction: function (name, action) {
                    $.each($scope.restoreVersions.versions, function (key) {
                        if (key.indexOf(name + '/') == 0 && (!$scope.restoreVersions.filters.text || key.indexOf($scope.restoreVersions.filters.text) > -1)) {
                            if (action == 'unset') {
                                delete $scope.restoreVersions.selections[key];
                                return;
                            }

                            var availableVersions = [];
                            $.each($scope.restoreVersions.filterVersions($scope.restoreVersions.versions[key]), function (idx, version) {
                                availableVersions.push(version.versionTime);
                            })

                            if (availableVersions.length) {
                                availableVersions.sort(function (a, b) { return a - b; });
                                if (action == 'latest') {
                                    $scope.restoreVersions.selections[key] = availableVersions.pop();
                                } else if (action == 'oldest') {
                                    $scope.restoreVersions.selections[key] = availableVersions.shift();
                                }
                            }
                        }
                    });
                },
                filterVersions: function (versions) {
                    var filteredVersions = [];
                    $.each(versions, function (idx, version) {
                        if (moment(version.versionTime).isBetween($scope.restoreVersions.filters['start'], $scope.restoreVersions.filters['end'], null, '[]')) {
                            filteredVersions.push(version);
                        }
                    });
                    return filteredVersions;
                },
                selectionCount: function () {
                    var count = 0;
                    $.each($scope.restoreVersions.selections, function (key, value) {
                        if (value) {
                            count++;
                        }
                    });
                    return count;
                },

                restore: function () {
                    $scope.restoreVersions.tree.clear();
                    $scope.restoreVersions.tree = null;
                    $scope.restoreVersions.versions = null;
                    var selections = {};
                    $.each($scope.restoreVersions.selections, function (key, value) {
                        if (value) {
                            selections[key] = value;
                        }
                    });
                    $scope.restoreVersions.selections = {};

                    $http.post(urlbase + '/folder/versions?folder=' + encodeURIComponent($scope.restoreVersions.folder), selections).success(function (data) {
                        if (Object.keys(data).length == 0) {
                            $('#restoreVersions').modal('hide');
                        } else {
                            $scope.restoreVersions.errors = data;
                        }
                    });
                },
                show: function (folder) {
                    $scope.restoreVersions.folder = folder;

                    var closed = false;
                    var modalShown = $q.defer();
                    $('#restoreVersions').modal().one('hidden.bs.modal', function () {
                        closed = true;
                        resetRestoreVersions();
                    }).one('shown.bs.modal', function () {
                        modalShown.resolve();
                    });

                    var dataReceived = $http.get(urlbase + '/folder/versions?folder=' + encodeURIComponent($scope.restoreVersions.folder))
                        .success(function (data) {
                            $.each(data, function (key, values) {
                                $.each(values, function (idx, value) {
                                    value.modTime = new Date(value.modTime);
                                    value.versionTime = new Date(value.versionTime);
                                });
                                values.sort(function (a, b) {
                                    return b.versionTime - a.versionTime;
                                });
                            });
                            if (closed) return;
                            $scope.restoreVersions.versions = data;
                        });

                    $q.all([dataReceived, modalShown.promise]).then(function () {
                        $timeout(function () {
                            if (closed) {
                                resetRestoreVersions();
                                return;
                            }

                            $scope.restoreVersions.tree = $("#restoreTree").fancytree({
                                extensions: ["table", "filter"],
                                quicksearch: true,
                                filter: {
                                    autoApply: true,
                                    counter: true,
                                    hideExpandedCounter: true,
                                    hideExpanders: true,
                                    highlight: true,
                                    leavesOnly: false,
                                    nodata: true,
                                    mode: "hide"
                                },
                                table: {
                                    indentation: 20,
                                    nodeColumnIdx: 0,
                                },
                                debugLevel: 2,
                                source: buildTree($scope.restoreVersions.versions),
                                renderColumns: function (event, data) {
                                    var node = data.node,
                                        $tdList = $(node.tr).find(">td"),
                                        template;
                                    if (node.folder) {
                                        template = '<div ng-include="\'syncthing/folder/restoreVersionsMassActions.html\'" class="pull-right"/>';
                                    } else {
                                        template = '<div ng-include="\'syncthing/folder/restoreVersionsVersionSelector.html\'" class="pull-right"/>';
                                    }

                                    var scope = $rootScope.$new(true);
                                    scope.key = node.key;
                                    scope.restoreVersions = $scope.restoreVersions;

                                    $tdList.eq(1).html(
                                        $compile(template)(scope)
                                    );

                                    // Force angular to redraw.
                                    $timeout(function () {
                                        $scope.$apply();
                                    });
                                }
                            }).fancytree("getTree");

                            var minDate = moment(),
                                maxDate = moment(0, 'X'),
                                date;

                            // Find version window.
                            $.each($scope.restoreVersions.versions, function (key) {
                                $.each($scope.restoreVersions.versions[key], function (idx, version) {
                                    date = moment(version.versionTime);
                                    if (date.isBefore(minDate)) {
                                        minDate = date;
                                    }
                                    if (date.isAfter(maxDate)) {
                                        maxDate = date;
                                    }
                                });
                            });

                            $scope.restoreVersions.filters['start'] = minDate;
                            $scope.restoreVersions.filters['end'] = maxDate;

                            var ranges = {
                                'All time': [minDate, maxDate],
                                'Today': [moment(), moment()],
                                'Yesterday': [moment().subtract(1, 'days'), moment().subtract(1, 'days')],
                                'Last 7 Days': [moment().subtract(6, 'days'), moment()],
                                'Last 30 Days': [moment().subtract(29, 'days'), moment()],
                                'This Month': [moment().startOf('month'), moment().endOf('month')],
                                'Last Month': [moment().subtract(1, 'month').startOf('month'), moment().subtract(1, 'month').endOf('month')]
                            };

                            // Filter out invalid ranges.
                            $.each(ranges, function (key, range) {
                                if (!range[0].isBetween(minDate, maxDate, null, '[]') && !range[1].isBetween(minDate, maxDate, null, '[]')) {
                                    delete ranges[key];
                                }
                            });

                            $("#restoreVersionDateRange").daterangepicker({
                                timePicker: true,
                                timePicker24Hour: true,
                                timePickerSeconds: true,
                                autoUpdateInput: true,
                                opens: "left",
                                drops: "up",
                                startDate: minDate,
                                endDate: maxDate,
                                minDate: minDate,
                                maxDate: maxDate,
                                ranges: ranges,
                                locale: {
                                    format: 'YYYY/MM/DD HH:mm:ss',
                                }
                            }).on('apply.daterangepicker', function (ev, picker) {
                                $scope.restoreVersions.filters['start'] = picker.startDate;
                                $scope.restoreVersions.filters['end'] = picker.endDate;
                                // Events for this UI element are not managed by angular.
                                // Force angular to wake up.
                                $timeout(function () {
                                    $scope.$apply();
                                });
                            });
                        });
                    });
                }
            };
        }
        resetRestoreVersions();

        $scope.$watchCollection('restoreVersions.filters', function () {
            if (!$scope.restoreVersions.tree) return;

            $scope.restoreVersions.tree.filterNodes(function (node) {
                if (node.folder) return false;
                if ($scope.restoreVersions.filters.text && node.key.indexOf($scope.restoreVersions.filters.text) < 0) {
                    return false;
                }
                if ($scope.restoreVersions.filterVersions(node.data.versions).length == 0) {
                    return false;
                }
                return true;
            });
        });

        $scope.setAPIKey = function (cfg) {
            $http.get(urlbase + '/svc/random/string?length=32').success(function (data) {
                cfg.apiKey = data.random;
            });
        };

        $scope.acceptUR = function () {
            $scope.config.options.urAccepted = $scope.system.urVersionMax;
            $scope.config.options.urSeen = $scope.system.urVersionMax;
            $scope.saveConfig();
            $('#ur').modal('hide');
        };

        $scope.declineUR = function () {
            if ($scope.config.options.urAccepted === 0) {
                $scope.config.options.urAccepted = -1;
            }
            $scope.config.options.urSeen = $scope.system.urVersionMax;
            $scope.saveConfig();
            $('#ur').modal('hide');
        };

        $scope.showNeed = function (folder) {
            $scope.neededFolder = folder;
            $scope.refreshNeed(1, 10);
            $('#needed').modal().one('hidden.bs.modal', function () {
                $scope.needed = undefined;
                $scope.neededFolder = '';
            });
        };

        $scope.showRemoteNeed = function (device) {
            resetRemoteNeed();
            $scope.remoteNeedDevice = device;
            $scope.deviceFolders(device).forEach(function (folder) {
                var comp = $scope.completion[device.deviceID][folder];
                if (comp !== undefined && comp.needItems + comp.needDeletes === 0) {
                    return;
                }
                $scope.remoteNeedFolders.push(folder);
                $scope.refreshRemoteNeed(folder, 1, 10);
            });
            $('#remoteNeed').modal().one('hidden.bs.modal', function () {
                resetRemoteNeed();
            });
        };

        $scope.showFailed = function (folder) {
            $scope.failed.folder = folder;
            $scope.failed = $scope.refreshFailed(1, 10);
            $('#failed').modal().one('hidden.bs.modal', function () {
                $scope.failed = {};
            });
        };

        $scope.hasFailedFiles = function (folder) {
            if (!$scope.model[folder]) {
                return false;
            }
            return $scope.model[folder].errors !== 0;
        };

        $scope.override = function (folder) {
            $http.post(urlbase + "/db/override?folder=" + encodeURIComponent(folder));
        };

        $scope.showLocalChanged = function (folder) {
            $scope.localChangedFolder = folder;
            $scope.localChanged = $scope.refreshLocalChanged(1, 10);
            $('#localChanged').modal().one('hidden.bs.modal', function () {
                $scope.localChanged = {};
                $scope.localChangedFolder = undefined;
            });
        };

        $scope.revert = function (folder) {
            $http.post(urlbase + "/db/revert?folder=" + encodeURIComponent(folder));
        };

        $scope.canRevert = function (folder) {
            var f = $scope.model[folder];
            if (!f) {
                return false;
            }
            return $scope.model[folder].receiveOnlyTotalItems > 0;
        };

        $scope.advanced = function () {
            $scope.advancedConfig = angular.copy($scope.config);
            $('#advanced').modal('show');
        };

        $scope.showReportPreview = function () {
            $scope.reportPreview = true;
        };

        $scope.refreshReportDataPreview = function (ver, diff) {
            $scope.reportDataPreview = '';
            if (!ver) {
                return;
            }
            var version = parseInt(ver);
            if (diff && version > 2) {
                $q.all([
                    $http.get(urlbase + '/svc/report?version=' + version),
                    $http.get(urlbase + '/svc/report?version=' + (version - 1)),
                ]).then(function (responses) {
                    var newReport = responses[0].data;
                    var oldReport = responses[1].data;
                    angular.forEach(oldReport, function (_, key) {
                        delete newReport[key];
                    });
                    $scope.reportDataPreview = newReport;
                });
            } else {
                $http.get(urlbase + '/svc/report?version=' + version).success(function (data) {
                    $scope.reportDataPreview = data;
                }).error($scope.emitHTTPError);
            }
        };

        $scope.rescanAllFolders = function () {
            $http.post(urlbase + "/db/scan");
        };

        $scope.rescanFolder = function (folder) {
            $http.post(urlbase + "/db/scan?folder=" + encodeURIComponent(folder));
        };

        $scope.setAllFoldersPause = function (pause) {
            var folderListCache = $scope.folderList();

            for (var i = 0; i < folderListCache.length; i++) {
                folderListCache[i].paused = pause;
            }

            $scope.config.folders = folderList(folderListCache);
            $scope.saveConfig();
        };

        $scope.isAtleastOneFolderPausedStateSetTo = function (pause) {
            var folderListCache = $scope.folderList();

            for (var i = 0; i < folderListCache.length; i++) {
                if (folderListCache[i].paused == pause) {
                    return true;
                }
            }

            return false;
        };

        $scope.activateAllFsWatchers = function () {
            var folders = $scope.folderList();

            $.each(folders, function (i) {
                if (folders[i].fsWatcherEnabled) {
                    return;
                }
                folders[i].fsWatcherEnabled = true;
                if (folders[i].rescanIntervalS === 0) {
                    return;
                }
                // Delay full scans, but scan at least once per day
                folders[i].rescanIntervalS *= 60;
                if (folders[i].rescanIntervalS > 86400) {
                    folders[i].rescanIntervalS = 86400;
                }
            });

            $scope.config.folders = folders;
            $scope.saveConfig();
        };

        $scope.bumpFile = function (folder, file) {
            var url = urlbase + "/db/prio?folder=" + encodeURIComponent(folder) + "&file=" + encodeURIComponent(file);
            // In order to get the right view of data in the response.
            url += "&page=" + $scope.needed.page;
            url += "&perpage=" + $scope.needed.perpage;
            $http.post(url).success(function (data) {
                if ($scope.neededFolder === folder) {
                    console.log("bumpFile", folder, data);
                    parseNeeded(data);
                }
            }).error($scope.emitHTTPError);
        };

        $scope.versionString = function () {
            if (!$scope.version.version) {
                return '';
            }

            var os = {
                'darwin': 'macOS',
                'dragonfly': 'DragonFly BSD',
                'freebsd': 'FreeBSD',
                'openbsd': 'OpenBSD',
                'netbsd': 'NetBSD',
                'linux': 'Linux',
                'windows': 'Windows',
                'solaris': 'Solaris'
            }[$scope.version.os] || $scope.version.os;

            var arch = {
                '386': '32 bit',
                'amd64': '64 bit',
                'arm': 'ARM',
                'arm64': 'AArch64',
                'ppc64': 'PowerPC',
                'ppc64le': 'PowerPC (LE)'
            }[$scope.version.arch] || $scope.version.arch;

            return $scope.version.version + ', ' + os + ' (' + arch + ')';
        };

        $scope.inputTypeFor = function (key, value) {
            if (key.substr(0, 1) === '_') {
                return 'skip';
            }
            if (value === null) {
                return 'null';
            }
            if (typeof value === 'number') {
                return 'number';
            }
            if (typeof value === 'boolean') {
                return 'checkbox';
            }
            if (value instanceof Array) {
                return 'list';
            }
            if (typeof value === 'object') {
                return 'skip';
            }
            return 'text';
        };

        $scope.themeName = function (theme) {
            return theme.replace('-', ' ').replace(/(?:^|\s)\S/g, function (a) {
                return a.toUpperCase();
            });
        };

        $scope.modalLoaded = function () {
            // once all modal elements have been processed
            if ($('modal').length === 0) {
                // pseudo main. called on all definitions assigned
                initController();
            }
        };

        $scope.toggleUnits = function () {
            $scope.metricRates = !$scope.metricRates;
            try {
                window.localStorage["metricRates"] = $scope.metricRates;
            } catch (exception) { }
        };

        $scope.sizeOf = function (dict) {
            if (dict === undefined) {
                return 0;
            }
            return Object.keys(dict).length;
        };

        $scope.dismissNotification = function (id) {
            var idx = $scope.config.options.unackedNotificationIDs.indexOf(id);
            if (idx > -1) {
                $scope.config.options.unackedNotificationIDs.splice(idx, 1);
                $scope.saveConfig();
            }
        };

        $scope.abbreviatedError = function (addr) {
            var status = $scope.system.lastDialStatus[addr];
            if (!status || !status.error) {
                return null;
            }
            var time = $filter('date')(status.when, "HH:mm:ss")
            var err = status.error.replace(/.+: /, '');
            return err + " (" + time + ")";
        }

        $scope.setCrashReportingEnabled = function (enabled) {
            $scope.config.options.crashReportingEnabled = enabled;
            $scope.saveConfig();
        };

        $scope.isUnixAddress = function (address) {
            return address != null &&
                (address.indexOf('/') == 0 ||
                    address.indexOf('unix://') == 0 ||
                    address.indexOf('unixs://') == 0);
        }
    });<|MERGE_RESOLUTION|>--- conflicted
+++ resolved
@@ -590,38 +590,10 @@
             }
             var newCache = {};
             for (var id in connections) {
-<<<<<<< HEAD
-                if (!connections.hasOwnProperty(id)) {
-                    continue;
-                }
-=======
->>>>>>> cca73de6
                 if (!(id in $scope.devices)) {
                     // Avoid errors when called before first updateLocalConfig()
                     continue;
                 }
-<<<<<<< HEAD
-                if (!(id in $scope.idToRemoteGUI)) {
-                    $scope.idToRemoteGUI[id] = "";
-                }
-                var port = $scope.devices[id].remoteGUIPort;
-                var isNotRelayConnection = !connections[id].type.includes("relay");
-                if (connections[id].address != "" && isNotRelayConnection && port > 0) {
-                    var newAddress = "http://" + replaceAddressPort(connections[id].address, port);
-                    if (!(newAddress in $scope.remoteGUICache)) {
-                        // No cached result, trigger a new port probing asynchronously
-                        $scope.probeRemoteGUIAddress(id, newAddress);
-                    } else {
-                        newCache[newAddress] = $scope.remoteGUICache[newAddress];
-                        // Copy cached probing result in the corner case of duplicate GUI
-                        // addresses for different devices.  Which is useless, but
-                        // possible when behind the same NAT router.
-                        if (newCache[newAddress]) {
-                            $scope.idToRemoteGUI[id] = newAddress;
-                        } else {
-                            $scope.idToRemoteGUI[id] = "";
-                        }
-=======
                 var port = $scope.devices[id].remoteGUIPort;
                 if (port <= 0
                     || !connections[id].address
@@ -643,16 +615,11 @@
                         $scope.idToRemoteGUI[id] = newAddress;
                     } else {
                         $scope.idToRemoteGUI[id] = "";
->>>>>>> cca73de6
                     }
                 }
             }
             // Replace the cache to discard stale addresses
             $scope.remoteGUICache = newCache;
-<<<<<<< HEAD
-            console.log("refreshRemoteGUI");
-=======
->>>>>>> cca73de6
         }
 
         function refreshErrors() {
@@ -674,18 +641,12 @@
         }
 
         $scope.probeRemoteGUIAddress = function (deviceId, address) {
-<<<<<<< HEAD
-            $http({
-                method: "OPTIONS",
-                url: address,
-=======
             // Strip off possible IPv6 link-local zone identifier, as Angular chokes on it
             // with an (ugly, unjustified) console error message.
             var urlAddress = address.replace(/%[a-zA-Z0-9_\.\-]*\]/, ']');
             $http({
                 method: "OPTIONS",
                 url: urlAddress,
->>>>>>> cca73de6
             }).success(function (data) {
                 $scope.remoteGUICache[address] = true;
                 $scope.idToRemoteGUI[deviceId] = address;
